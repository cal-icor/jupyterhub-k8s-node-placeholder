--- conflicted
+++ resolved
@@ -275,59 +275,6 @@
             placeholder_template = yaml.load(f)
 
         calendar = get_calendar(config["calendarUrl"])
-<<<<<<< HEAD
-        events = get_events(calendar)
-        logging.info(f"Found {len(events)} events at {config['calendarUrl']}.")
-
-        replica_count_overrides = get_replica_counts(events)
-        logging.info(f"Overrides: {replica_count_overrides}")
-
-        # Generate deployment config based on our config
-        for pool_name, pool_config in config["nodePools"].items():
-            pool_usable_resources = usable_resources_result.get(pool_name + '-pool', {})
-            logging.info(f"Processing the node pool: '{pool_name}' ... ")
-            node_placeholder_deployment_reduction = 0
-            for node, resources in pool_usable_resources.items():
-                logging.info(f"Checking node {node} in pool {pool_name} ...")
-                logging.info(
-                    f"Node {node} has {resources['cpu_free_ratio']:.2f} CPU free ratio and {resources['mem_free_ratio']:.2f} Memory free ratio."
-                )
-                # Check if a placeholder pod is running on this node
-                if not placeholder_pod_running_on_node(node, namespace, label_selector):
-                    cpu_free_ratio = resources["cpu_free_ratio"]
-                    mem_free_ratio = resources["mem_free_ratio"]
-                    if cpu_free_ratio > 0.2 and mem_free_ratio > 0.2:
-                        logging.info(f"Node {node} has sufficient resources (CPU free ratio: {cpu_free_ratio}, Memory free ratio: {mem_free_ratio}).")
-                        node_placeholder_deployment_reduction += 1
-                else:
-                    logging.info(f"Placeholder pod is running on node {node}. Skipping resource check for this node.")
-            
-            calendar_replica_count = replica_count_overrides.get(pool_name, 0)
-            config_replica_count = pool_config["replicas"]
-            modified_replica = replica_count_overrides.get(pool_name,pool_config["replicas"]) - node_placeholder_deployment_reduction
-            logging.info(f"Calendar replica count for pool {pool_name}: {calendar_replica_count}")
-            logging.info(f"Config replica count for pool {pool_name}: {config_replica_count}")
-            logging.info(f"Reducing {pool_name} placeholder deployment replicas by {node_placeholder_deployment_reduction} based on node resources.")
-            replica_count = max(modified_replica, 0)
-            logging.info(f"Final replica count for pool {pool_name}: {replica_count}")
-            
-            deployment = make_deployment(
-                pool_name,
-                placeholder_template,
-                pool_config["nodeSelector"],
-                pool_config["resources"],
-                replica_count,
-            )
-            logging.info(f"Setting {pool_name} to have {replica_count} replicas")
-            with tempfile.NamedTemporaryFile(mode="r+") as f:
-                yaml.dump(deployment, f)
-                f.flush()
-                proc = subprocess.run(
-                    ["kubectl", "apply", "-f", f.name],
-                    stdout=subprocess.PIPE,
-                    stderr=subprocess.PIPE,
-                    text=True,
-=======
 
         if calendar:
             events = get_events(calendar)
@@ -338,16 +285,39 @@
 
             # Generate deployment config based on our config
             for pool_name, pool_config in config["nodePools"].items():
-                replica_count = replica_count_overrides.get(
-                    pool_name, pool_config["replicas"]
-                )
+                pool_usable_resources = usable_resources_result.get(pool_name + '-pool', {})
+                logging.info(f"Processing the node pool: '{pool_name}' ... ")
+                node_placeholder_deployment_reduction = 0
+                for node, resources in pool_usable_resources.items():
+                    logging.info(f"Checking node {node} in pool {pool_name} ...")
+                    logging.info(
+                        f"Node {node} has {resources['cpu_free_ratio']:.2f} CPU free ratio and {resources['mem_free_ratio']:.2f} Memory free ratio."
+                    )
+                    # Check if a placeholder pod is running on this node
+                    if not placeholder_pod_running_on_node(node, namespace, label_selector):
+                        cpu_free_ratio = resources["cpu_free_ratio"]
+                        mem_free_ratio = resources["mem_free_ratio"]
+                        if cpu_free_ratio > 0.2 and mem_free_ratio > 0.2:
+                            logging.info(f"Node {node} has sufficient resources (CPU free ratio: {cpu_free_ratio}, Memory free ratio: {mem_free_ratio}).")
+                            node_placeholder_deployment_reduction += 1
+                    else:
+                        logging.info(f"Placeholder pod is running on node {node}. Skipping resource check for this node.")
+
+                calendar_replica_count = replica_count_overrides.get(pool_name, 0)
+                config_replica_count = pool_config["replicas"]
+                modified_replica = replica_count_overrides.get(pool_name,pool_config["replicas"]) - node_placeholder_deployment_reduction
+                logging.info(f"Calendar replica count for pool {pool_name}: {calendar_replica_count}")
+                logging.info(f"Config replica count for pool {pool_name}: {config_replica_count}")
+                logging.info(f"Reducing {pool_name} placeholder deployment replicas by {node_placeholder_deployment_reduction} based on node resources.")
+                replica_count = max(modified_replica, 0)
+                logging.info(f"Final replica count for pool {pool_name}: {replica_count}")
+
                 deployment = make_deployment(
                     pool_name,
                     placeholder_template,
                     pool_config["nodeSelector"],
                     pool_config["resources"],
                     replica_count,
->>>>>>> 6bebbf34
                 )
                 logging.info(f"Setting {pool_name} to have {replica_count} replicas")
                 with tempfile.NamedTemporaryFile(mode="r+") as f:
